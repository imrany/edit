<<<<<<< HEAD
#![feature(uefi_std)]
=======
// Copyright (c) Microsoft Corporation.
// Licensed under the MIT License.

use std::hint::black_box;
use std::mem;

>>>>>>> c031f224
use criterion::{BenchmarkId, Criterion, Throughput, criterion_group, criterion_main};
use edit::helpers::*;
use edit::simd::MemsetSafe;
use edit::{hash, oklab, simd, unicode};

fn bench_hash(c: &mut Criterion) {
    c.benchmark_group("hash")
        .throughput(Throughput::Bytes(8))
        .bench_function(BenchmarkId::new("hash", 8), |b| {
            let data = [0u8; 8];
            b.iter(|| hash::hash(0, black_box(&data)))
        })
        .throughput(Throughput::Bytes(16))
        .bench_function(BenchmarkId::new("hash", 16), |b| {
            let data = [0u8; 16];
            b.iter(|| hash::hash(0, black_box(&data)))
        })
        .throughput(Throughput::Bytes(1024))
        .bench_function(BenchmarkId::new("hash", 1024), |b| {
            let data = [0u8; 1024];
            b.iter(|| hash::hash(0, black_box(&data)))
        });
}

fn bench_oklab(c: &mut Criterion) {
    c.benchmark_group("oklab")
        .bench_function("srgb_to_oklab", |b| b.iter(|| oklab::srgb_to_oklab(black_box(0xff212cbe))))
        .bench_function("oklab_blend", |b| {
            b.iter(|| oklab::oklab_blend(black_box(0x7f212cbe), black_box(0x7f3aae3f)))
        });
}

fn bench_simd_memchr2(c: &mut Criterion) {
    let mut group = c.benchmark_group("simd");
    let mut buffer_u8 = [0u8; 2048];

    for &bytes in &[8usize, 32 + 8, 64 + 8, KIBI + 8] {
        group.throughput(Throughput::Bytes(bytes as u64 + 1)).bench_with_input(
            BenchmarkId::new("memchr2", bytes),
            &bytes,
            |b, &size| {
                buffer_u8.fill(b'a');
                buffer_u8[size] = b'\n';
                b.iter(|| simd::memchr2(b'\n', b'\r', black_box(&buffer_u8), 0));
            },
        );
    }
}

fn bench_simd_memset<T: MemsetSafe + Copy + Default>(c: &mut Criterion) {
    let mut group = c.benchmark_group("simd");
    let name = format!("memset<{}>", std::any::type_name::<T>());
    let size = mem::size_of::<T>();
    let mut buf: Vec<T> = vec![Default::default(); 2048 / size];

    for &bytes in &[8usize, 32 + 8, 64 + 8, KIBI + 8] {
        group.throughput(Throughput::Bytes(bytes as u64)).bench_with_input(
            BenchmarkId::new(&name, bytes),
            &bytes,
            |b, &bytes| {
                let slice = unsafe { buf.get_unchecked_mut(..bytes / size) };
                b.iter(|| simd::memset(black_box(slice), Default::default()));
            },
        );
    }
}

fn bench_unicode(c: &mut Criterion) {
    let reference = concat!(
        "In the quiet twilight, dreams unfold, soft whispers of a story untold.\n",
        "月明かりが静かに照らし出し、夢を見る心の奥で詩が静かに囁かれる\n",
        "Stars collide in the early light of hope, echoing the silent call of the night.\n",
        "夜の静寂、希望と孤独が混ざり合うその中で詩が永遠に続く\n",
    );
    let buffer = reference.repeat(10);
    let bytes = buffer.as_bytes();

    c.benchmark_group("unicode::MeasurementConfig::goto_logical")
        .throughput(Throughput::Bytes(bytes.len() as u64))
        .bench_function("basic", |b| {
            b.iter(|| unicode::MeasurementConfig::new(&bytes).goto_logical(Point::MAX))
        })
        .bench_function("word_wrap", |b| {
            b.iter(|| {
                unicode::MeasurementConfig::new(black_box(&bytes))
                    .with_word_wrap_column(50)
                    .goto_logical(Point::MAX)
            })
        });

    c.benchmark_group("unicode::Utf8Chars")
        .throughput(Throughput::Bytes(bytes.len() as u64))
        .bench_function("next", |b| {
            b.iter(|| {
                unicode::Utf8Chars::new(bytes, 0).fold(0u32, |acc, ch| acc.wrapping_add(ch as u32))
            })
        });
}

fn bench(c: &mut Criterion) {
    bench_hash(c);
    bench_oklab(c);
    bench_simd_memchr2(c);
    bench_simd_memset::<u32>(c);
    bench_simd_memset::<u8>(c);
    bench_unicode(c);
}

criterion_group!(benches, bench);
criterion_main!(benches);<|MERGE_RESOLUTION|>--- conflicted
+++ resolved
@@ -1,13 +1,11 @@
-<<<<<<< HEAD
-#![feature(uefi_std)]
-=======
 // Copyright (c) Microsoft Corporation.
 // Licensed under the MIT License.
+
+#![feature(uefi_std)]
 
 use std::hint::black_box;
 use std::mem;
 
->>>>>>> c031f224
 use criterion::{BenchmarkId, Criterion, Throughput, criterion_group, criterion_main};
 use edit::helpers::*;
 use edit::simd::MemsetSafe;
