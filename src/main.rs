--- conflicted
+++ resolved
@@ -21,25 +21,6 @@
 // * Multi-Cursor
 // * For the focus path we can use the tree depth to O(1) check if the path contains the focus.
 
-<<<<<<< HEAD
-#![allow(
-    dead_code,
-    clippy::needless_if,
-    clippy::uninit_assumed_init,
-    clippy::missing_transmute_annotations
-)]
-
-use buffer::RcTextBuffer;
-use helpers::{DisplayableCString, DisplayablePathBuf, Point, COORD_TYPE_SAFE_MAX};
-use input::{kbmod, vk};
-
-use crate::framebuffer::IndexedColor;
-use crate::helpers::{Rect, Size};
-use crate::loc::{LocId, loc};
-use crate::tui::*;
-use crate::vt::Token;
-use std::ffi::CString;
-=======
 use edit::buffer::{self, RcTextBuffer};
 use edit::framebuffer::{self, IndexedColor, mix};
 use edit::helpers::*;
@@ -49,7 +30,6 @@
 use edit::tui::*;
 use edit::vt::{self, Token};
 use edit::{apperr, icu};
->>>>>>> 7eb14b99
 use std::fs::File;
 use std::path::{Component, Path, PathBuf};
 use std::{cmp, process};
@@ -214,27 +194,6 @@
     let mut input_parser = input::Parser::new();
     let mut tui = Tui::new();
 
-<<<<<<< HEAD
-    if let Some(path) = std::env::args_os()
-        .nth(1)
-        .and_then(|p| if p == "-" { None } else { Some(p) })
-        .map(PathBuf::from)
-    {
-        let filename = get_filename_from_path(&path);
-        match file_open(&path) {
-            Ok(mut file) => state.buffer.read_file(&mut file, None)?,
-            Err(apperr::APP_FILE_NOT_FOUND) if !filename.is_empty() => {}
-            Err(err) => return Err(err),
-        }
-        state.set_path(path, filename);
-    } else if let Some(mut file) = sys::open_stdin_if_redirected() {
-        state.buffer.read_file(&mut file, None)?;
-        state.buffer.mark_as_dirty();
-    }
-
-    let _restore_modes = set_modes();
-=======
-    query_color_palette(&mut tui, &mut vt_parser);
     state.menubar_color_bg = mix(
         tui.indexed(IndexedColor::Background),
         tui.indexed(IndexedColor::Blue),
@@ -252,7 +211,6 @@
     tui.set_modal_default_bg(floater_bg);
     tui.set_modal_default_fg(floater_fg);
 
->>>>>>> 7eb14b99
     sys::inject_window_size_into_stdin();
 
     #[cfg(feature = "debug-latency")]
@@ -271,13 +229,8 @@
         #[cfg(feature = "debug-latency")]
         let mut passes = 0usize;
 
-<<<<<<< HEAD
         /*
-        // TODO: lifetime
-        let vt_iter = vt_parser.parse(trust_me_bro::this_lifetime_change_is_totally_safe(&input));
-=======
         let vt_iter = vt_parser.parse(&input);
->>>>>>> 7eb14b99
         let mut input_iter = input_parser.parse(vt_iter);
         */
 
