--- conflicted
+++ resolved
@@ -339,13 +339,8 @@
 impl Tui {
     /// Creates a new [`Tui`] instance for storing state across frames.
     pub fn new() -> apperr::Result<Self> {
-<<<<<<< HEAD
-        let arena_prev = Arena::new(16 * 1024 * 1024)?;
-        let arena_next = Arena::new(16 * 1024 * 1024)?;
-=======
-        let arena_prev = Arena::new(128 * MEBI)?;
-        let arena_next = Arena::new(128 * MEBI)?;
->>>>>>> c031f224
+        let arena_prev = Arena::new(16 * MEBI)?;
+        let arena_next = Arena::new(16 * MEBI)?;
         // SAFETY: Since `prev_tree` refers to `arena_prev`/`arena_next`, from its POV the lifetime
         // is `'static`, requiring us to use `transmute` to circumvent the borrow checker.
         let prev_tree = Tree::new(unsafe { mem::transmute::<&Arena, &Arena>(&arena_next) });
@@ -803,7 +798,7 @@
     }
 
     pub fn render_sys(&mut self) {
-        self.framebuffer.reset(self.size);
+        self.framebuffer.flip(self.size);
         for child in self.prev_tree.iterate_roots() {
             let mut child = child.borrow_mut();
             self.render_node(&mut child);
